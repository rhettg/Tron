--- conflicted
+++ resolved
@@ -1,11 +1,8 @@
+import datetime
 import os 
 import shutil
+import StringIO
 import tempfile
-<<<<<<< HEAD
-import StringIO
-=======
-import datetime
->>>>>>> 7c21c5c3
 
 from testify import *
 from testify.utils import turtle
